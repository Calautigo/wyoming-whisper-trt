--- conflicted
+++ resolved
@@ -1,86 +1,5 @@
-<<<<<<< HEAD
 from pathlib import Path
 from typing import Optional, Tuple, Dict, Any
-=======
-# SPDX-FileCopyrightText: Copyright (c) 2024 NVIDIA CORPORATION & AFFILIATES. All rights reserved.
-# SPDX-License-Identifier: MIT
-#
-# Permission is hereby granted, free of charge, to any person obtaining a
-# copy of this software and associated documentation files (the "Software"),
-# to deal in the Software without restriction, including without limitation
-# the rights to use, copy, modify, merge, publish, distribute, sublicense,
-# and/or sell copies of the Software, and to permit persons to whom the
-# Software is furnished to do so, subject to the following conditions:
-#
-# The above copyright notice and this permission notice shall be included in
-# all copies or substantial portions of the Software.
-#
-# THE SOFTWARE IS PROVIDED "AS IS", WITHOUT WARRANTY OF ANY KIND, EXPRESS OR
-# IMPLIED, INCLUDING BUT NOT LIMITED TO THE WARRANTIES OF MERCHANTABILITY,
-# FITNESS FOR A PARTICULAR PURPOSE AND NONINFRINGEMENT. IN NO EVENT SHALL
-# THE AUTHORS OR COPYRIGHT HOLDERS BE LIABLE FOR ANY CLAIM, DAMAGES OR OTHER
-# LIABILITY, WHETHER IN AN ACTION OF CONTRACT, TORT OR OTHERWISE, ARISING
-# FROM, OUT OF OR IN CONNECTION WITH THE SOFTWARE OR THE USE OR OTHER
-# DEALINGS IN THE SOFTWARE.
-
-# --------------------------------------------------------------------
-# MONKEY-PATCH for ResidualAttentionBlock to handle is_causal mismatch
-# --------------------------------------------------------------------
-import whisper.model as wmodel
-import copy
-from torch import Tensor
-from typing import Optional
-
-# 1) Save the original forward (optional, in case you want to revert or inspect)
-_OriginalResidualAttentionBlock_forward = copy.deepcopy(wmodel.ResidualAttentionBlock.forward)
-
-# 2) Define the patched forward
-def _PatchedResidualAttentionBlock_forward(
-    self,
-    x: Tensor,
-    xa: Optional[Tensor] = None,
-    mask: Optional[Tensor] = None,
-    kv_cache: Optional[dict] = None,
-):
-    """
-    This patch ensures we do NOT pass 'mask' as 'is_causal' inside MultiHeadAttention.
-    Instead, we respect the original signature used in openai/whisper,
-    which typically calls `mha(..., mask=mask)`.
-    """
-
-    # Example: if your MultiHeadAttention expects (x, xa, mask, kv_cache=...),
-    # just pass them accordingly. Make sure we're not using attn_mask=... or is_causal=...
-
-    x = x + self.attn(
-        self.attn_ln(x),
-        xa,         # cross-attention if needed
-        mask=mask,  # pass as 'mask', not 'is_causal'
-        kv_cache=kv_cache
-    )[0]
-
-    if self.cross_attn:
-        x = x + self.cross_attn(
-            self.cross_attn_ln(x),
-            xa,
-            mask=None,   # or mask=mask if your cross-attn also requires it
-            kv_cache=kv_cache
-        )[0]
-
-    x = x + self.mlp(self.mlp_ln(x))
-    return x
-
-# 3) Override the stock forward
-wmodel.ResidualAttentionBlock.forward = _PatchedResidualAttentionBlock_forward
-print("[INFO] Patched whisper.model.ResidualAttentionBlock.forward at runtime to avoid is_causal mismatch.")
-
-
-import argparse
-from whisper import load_model
-from whisper.model import LayerNorm, Linear, Tensor, ModelDimensions, sinusoids, Whisper
-from whisper.tokenizer import Tokenizer
-import whisper.audio
-from typing import Optional
->>>>>>> cc81a05a
 
 import logging
 import torch
@@ -107,14 +26,11 @@
 from .cache import get_cache_dir, make_cache_dir
 from .__version__ import __version__
 
-<<<<<<< HEAD
 # Configure logger
 logger = logging.getLogger(__name__)
 logger.addHandler(logging.NullHandler())
 
 
-=======
->>>>>>> cc81a05a
 class _AudioEncoderEngine(nn.Module):
     """
     Audio Encoder Engine for Whisper TRT.
@@ -288,7 +204,6 @@
         self.decoder = decoder
         self.tokenizer = tokenizer
         self.stream = torch.cuda.Stream()  # Create a CUDA stream
-<<<<<<< HEAD
 
     def embed_audio(self, mel: Tensor) -> Tensor:
         """
@@ -336,21 +251,6 @@
             logits = self.decoder(tokens, audio_features)
             return logits
 
-=======
-
-    def embed_audio(self, mel: Tensor):
-       with torch.cuda.stream(self.stream):  # Use the non-default stream
-            return self.encoder(mel)  # Ensure TensorRT operations use the stream    
-    
-    def logits(self, tokens: torch.Tensor, audio_features: torch.Tensor):
-        with torch.cuda.stream(self.stream):  # Use the non-default stream
-            return self.decoder(tokens, audio_features)
-    
-    def forward(self, mel: Tensor, tokens: Tensor):
-        with torch.cuda.stream(self.stream):  # Use the non-default stream
-            return self.decoder(tokens, self.encoder(mel))
-    
->>>>>>> cc81a05a
     @torch.no_grad()
     def transcribe(self, audio: str | np.ndarray) -> Dict[str, str]:
         """
@@ -726,7 +626,6 @@
 
     builder_cls = MODEL_BUILDERS[name]
 
-<<<<<<< HEAD
     if path is None:
         make_cache_dir()
         cache_dir = get_cache_dir()
@@ -751,26 +650,4 @@
     except Exception as e:
         error_msg = f"Failed to load model '{name}' from '{path}': {e}"
         logger.error(error_msg)
-        raise RuntimeError(error_msg) from e
-=======
-    current_trt_version = tensorrt.__version__
-
-    if path and os.path.exists(path):
-        checkpoint = torch.load(path)
-        built_trt_version = checkpoint.get("trt_version", "unknown")
-        logger.debug(f"Engine was built with TensorRT version: {built_trt_version}")
-
-        if built_trt_version != current_trt_version:
-            logger.warning("TensorRT version mismatch. Rebuilding the engine.")
-            os.remove(path)  # Remove old engine to trigger rebuild
-
-    if not os.path.exists(path):
-        builder.build(path, verbose=verbose)
-        checkpoint = torch.load(path)
-        checkpoint["trt_version"] = current_trt_version
-        torch.save(checkpoint, path)
-        logger.debug(f"Built new TRT model for '{name}' at path: {path} with TRT version: {current_trt_version}")
-
-    logger.debug(f"Loading TRT engine from path: {path}")
-    return builder.load(path)
->>>>>>> cc81a05a
+        raise RuntimeError(error_msg) from e